--- conflicted
+++ resolved
@@ -17,6 +17,7 @@
 import System.Directory (canonicalizePath, doesFileExist, getDirectoryContents)
 import System.Environment.Executable (splitExecutablePath)
 import System.FilePath
+import System.Exit (exitFailure)
 
 import Language.Python.Parser (parse)
 
@@ -115,12 +116,6 @@
         Object info -> do
             let cls = T.unpack . className . objectClass $ info
             msg <- toStr =<< invoke ex "__str__" []
-<<<<<<< HEAD
-            return $ cls ++ ": " ++ msg
-        _ -> return "o_O: raised a non-object exception"
-    Interpreter $ modify (\s -> s { stateErrorMsg = Just message })
-=======
-
             liftIO $ do
                 putStr . T.unpack . className . objectClass $ info
                 putStr ": "
@@ -128,7 +123,6 @@
         _ -> liftIO $ putStrLn "SystemError: uncaught non-object exception"
 
     liftIO exitFailure
->>>>>>> f3e7cd6b
 
 defaultReturnHandler :: Object -> Interpreter ()
 defaultReturnHandler _ = raise "SyntaxError" "'return' outside function"
